// TODO: NodeRefMut to NodeRef
<<<<<<< HEAD
=======
// TODO: search for "store", rename.
// TODO: rename "an"
// TODO: search all instances of "| mut"
// TODO: indexing
>>>>>>> ded31cb2

// core.rs contains all the unsafe code.
// It should be kept as small as possible.
// No bugs outside of core.rs should lead to memory unsafety.
use std::iter::Iterator;
use std::num::NonZeroUsize;

/// An `IronedForest` is a list of trees, all stored in a single `Vec` with only 1 `usize` overhead per node.
/// This allows for fast and cache-friendly iteration (in pre-order or depth-first order) and efficient storage of the trees.
///
/// As opposed to [`IronedTree`], where you can never modify the structure once it's created,
/// you can add trees to an [`IronedForest`] after it's created (but you can't modify their structure).
///
/// # Example
/// ```
/// use tree_iron::{IronedForest, NodeRef};
///
/// // Create the forest
/// let mut forest = IronedForest::new();
///
/// // Add two trees
/// forest.build_tree("node 1", |mut node| {
/// 	node.add_child("node 1.1");
/// 	node.build_child("node 1.2", |mut node| {
/// 		node.add_child("node 1.2.1");
/// 	});
/// });
/// forest.build_tree("node 2", |mut node| {
///     node.add_child("node 2.1");
/// });
///
/// // Iterate it, counting the number of nodes
/// fn count_num_nodes(node: NodeRef<&'static str>) -> usize {
/// 	let mut result = 1;
/// 	for child in node.children() {
/// 		result += count_num_nodes(child);
/// 	}
/// 	result
/// }
///
/// let num_nodes_in_each_tree : Vec<_> = forest
///     .iter_trees()
///     .map(|root| count_num_nodes(root))
///     .collect();
///
/// assert_eq!(num_nodes_in_each_tree, [4, 2]);
/// ```
///
/// See the [module-level documentation](index.html) for more.
///
// =============== IMPLEMENTATION SAFETY NOTES ===================
//
// TODO
#[derive(Default)]
pub struct IronedForest<T> {
    data: Vec<NodeData<T>>,
}

impl<T> IronedForest<T> {
    /// Create a new [`IronedForest`].
    pub fn new() -> IronedForest<T> {
        IronedForest {
            data: Vec::new(),
        }
    }

    /// Create a new [`IronedForest`] with the specified capacity for the inner `Vec` which stores the nodes (see [`Vec::with_capacity`]).
    pub fn with_capacity(capacity: usize) -> IronedForest<T> {
        IronedForest {
            data: Vec::with_capacity(capacity),
        }
    }

    /// Build a tree with the given root value, and add it to the forest.
    /// 
    /// The parameter `root_val` is the value that the root of the tree will have.
    /// 
    /// The parameter `node_builder_cb` is a callback function that is called exactly once. It is passed a `[NodeBuilder]` that can be
    /// used to add nodes to the root node. The value returned by `node_builder_cb` becomes the return value of this function.
    /// 
    /// For complex use cases where callbacks can get in the way, [`get_tree_builder`](`IronedForest::get_tree_builder`) may be more ergonomic.
    pub fn build_tree<R>(
        &mut self,
        root_val: T,
        node_builder_cb: impl FnOnce(&mut NodeBuilder<T>) -> R,
    ) -> R {
        let mut builder = self.get_tree_builder();
        let ret = node_builder_cb(&mut builder);
        builder.finish(root_val);
        ret
    }

    /// Build a tree, where values of nodes come from return values of the given closure, and add it to the forest.
    /// 
    /// The parameter `node_builder_cb` is a callback function that is called exactly once. It is passed a [`NodeBuilder`] that can be
    /// used to add nodes to the root node. The value returned by `node_builder_cb` becomes the return value of this function.
    /// 
    /// For complex use cases where callbacks can get in the way, [`get_tree_builder`](`IronedForest::get_tree_builder`) may be more ergonomic.
    pub fn build_tree_by_ret_val(
        &mut self,
        node_builder_cb: impl FnOnce(&mut NodeBuilder<T>) -> T,
    ) {
        let mut builder = self.get_tree_builder();
        let root_val = node_builder_cb(&mut builder);
        builder.finish(root_val);
    }

    /// Add a tree with only a single node to the forest. The parameter `val` is the value of that single node.
    pub fn add_single_node_tree(&mut self, val: T) {
        self.get_tree_builder().finish(val);
    }

    /// Get a [`NodeBuilder`] that can be used to build a tree that will be added to this forest.
    /// 
    /// The [`NodeBuilder`] borrows the forest mutably, so you can't do anything with the forest until you're
    /// done building the tree.
    /// 
    /// For simple use cases, using [`build_tree`](`IronedForest::build_tree`) is probably more ergonomic.
    /// 
    /// # Example:
    /// ```
    /// use tree_iron::{IronedTree, NodeRef, NodeBuilder};
    /// 
    /// // Assume you already have some kind of tree with floating point values, like this:
    /// let value_tree = IronedTree::new(1.2, |mut node| {
    ///     node.build_child(3.4, |mut node| {
    ///         node.add_child(5.6);
    ///     });
    ///     node.add_child(7.8);
    /// });
    /// 
    /// // Build a tree from the previous tree,
    /// // where the value of a node is the sum of the values
    /// // of all the values of all the nodes below it (including itself).
    /// // Returns that sum.
    /// fn process_node(value_node: NodeRef<f64>, sum_node_builder: &mut NodeBuilder<f64>) -> f64 {
    ///     let mut sum = *value_node.val();
    ///     for value_child in value_node.children() {
    ///         let mut sum_child_builder = sum_node_builder.get_child_builder();
    ///         let child_sum = process_node(value_child, &mut sum_child_builder);
    ///         sum += child_sum;
    ///         sum_child_builder.finish(child_sum);
    ///     }
    ///     sum
    /// }
    /// 
    /// let sum_tree = IronedTree::new(0., |node_builder| {
    ///     let sum = process_node(value_tree.root(), node_builder);
    ///     // TODO
    /// });
    /// 
    /// assert_eq!(*sum_tree.root().val(), 1.2+3.4+5.6+7.8);
    /// ```
    pub fn get_tree_builder(&mut self) -> NodeBuilder<T> {
        // NodeBuilder's invariants (see comments at structure definition of NodeBuilder):
        // Invariant 1 is satisfied because the new NodeBuilder's subtree_size is 1,
        // so there are no elements with those indices.
        // Invariant 2 is satisfied, as child.index is set to self.data.len()
        let new_root_index = self.data.len();
        NodeBuilder {
            forest: self,
            index: new_root_index,
            subtree_size: NonZeroUsize::new(1).unwrap(),
            parent_subtree_size: None,
        }
    }

    /// Returns an iterator that iterates over (a [`NodeRef`] to) all the trees in this forest.
    pub fn iter_trees(&self) -> NodeIter<T> {
        NodeIter {
            remaining_nodes: &self.data,
        }
    }

    /// Returns an iterator that iterates over [`NodeRefMut`]s to all the trees in this forest.
    /// With this iterator you can change values of nodes in the tree (see [`NodeRefMut::val_mut`]),
    /// but you can't change the structure of the tree.
    pub fn iter_trees_mut(&mut self) -> NodeIterMut<T> {
        NodeIterMut {
            remaining_nodes: &mut self.data[..],
        }
    }

    /// Drain the trees in this forest.
    /// This function returns an iterator over the values of the tree, moving them out of this forest.
    /// Afterwards, the forest will be empty.
    /// 
    /// **WARNING:** if the [`NodeListDrain`] returned by this function is leaked (i.e. through [`std::mem::forget`])
    /// without iterating over all the values in it, then the values of the nodes that were not iterated over
    /// will also be leaked. Leaking is considered "safe" in Rust, so this function is safe,
    /// but you still probably want to avoid doing that.
    pub fn drain_trees(&mut self) -> NodeListDrain<'_, T> {
        // first, get the current length of the data vector.
        let old_len = self.data.len();
        unsafe {
            // Now we set the length to 0.
            // If we would stop here, this would leak all the values in the vector.
            // We don't have to modify `self.last_added_root_node_index` though
            // because its value is irrelevant when self.data.len() is 0.
            self.data.set_len(0);

            // Now we reconstruct a slice to the original contents of the vector.
            // This slice is pointing entirely to memory that is currently owned by the `Vec`
            // (i.e. it's within its capacity), but it's entirely out of bounds of the `Vec`,
            // so the `Vec` won't allow access to values inside this slice.
            // The `Vec` also won't drop those values.
            let mut_slice = std::slice::from_raw_parts_mut(self.data.as_mut_ptr(), old_len);

            // Finally we create a NodeListDrain<T> from this slice.
            // This NodeListDrain will read all the data out of the slice as the user
            // iterates over it, and when the NodeListDrain gets dropped,
            // it drops whatever data wasn't iterated over yet.
            // NOTE: NodeListDrain mutably borrows this IronedForest, so no changes
            // to the vector can happen while the NodeListDrain exists.
            NodeListDrain {
                remaining_nodes: mut_slice,
            }
        }
    }

    /// Iterate over all the values in all the nodes of all the trees in this forest, in pre-order order.
    pub fn iter_flattened<'a>(
        &'a self,
    ) -> std::iter::Map<std::slice::Iter<'a, NodeData<T>>, impl FnMut(&'a NodeData<T>) -> &'a T>
    {
        self.data.iter().map(|node_data| &node_data.val)
    }

    /// Iterate mutably over all the values in all the nodes of all the trees in this forest, in pre-order order.
    pub fn iter_flattened_mut<'a>(
        &'a mut self,
    ) -> std::iter::Map<
        std::slice::IterMut<'a, NodeData<T>>,
        impl FnMut(&'a mut NodeData<T>) -> &'a mut T,
    > {
        self.data.iter_mut().map(|node_data| &mut node_data.val)
    }

    /// Drain all the values in all the nodes of all the trees in this forest, in pre-order order.
    /// 
    /// **WARNING:** Leaking the returned iterator without iterating over all of its values will leak the
    /// values that were not iterated over.
    pub fn drain_flattened(
        &mut self,
    ) -> std::iter::Map<std::vec::Drain<NodeData<T>>, impl FnMut(NodeData<T>) -> T> {
        self.data.drain(..).map(|node_data| node_data.val)
    }

    /// Returns a read-only view over the raw data stored internally by this `IronedForest`.
    /// This is not really recommended to be used except for very advanced use cases.
    pub fn raw_data(&self) -> &Vec<NodeData<T>> {
        &self.data
    }

    /// Returns how many nodes are currently in all the trees in this forest in O(1) time.
    pub fn tot_num_nodes(&self) -> usize {
        self.data.len()
    }
}

/// `NodeData<T>` is the data that an [`IronedForest`] or [`IronedTree`] internally stores per node:
/// the data `T` and a `usize` pointing to the next sibling of this node (0 if there is no next sibling).
///
/// This type is not really intended to be used directly if you're a user of this library,
/// but it is nevertheless exposed if there is a reason you want to access it
/// (see e.g. [`IronedForest::raw_data`] and [`IronedTree::raw_data`])
pub struct NodeData<T> {
    val: T,
    next_sibling_offset: Option<NonZeroUsize>, // Difference between the index of the next sibling and the index of the current node. None if there is no next sibling.
}

impl<T> NodeData<T> {
    /// The value of the node.
    pub fn val(&self) -> &T {
        &self.val
    }

<<<<<<< HEAD
    /// The offset (in the `Vec` that this [`IronedForest`] or [`IronedTree`] stores) to the next sibling of the current node (or `None` if there is no next sibling).
    pub fn next_sibling_offset(&self) -> Option<NonZeroUsize> {
        self.next_sibling_offset
=======
    /// The number of nodes in the subtree that has this node as root (i.e. this node and all its descendants).
    pub fn subtree_size(&self) -> NonZeroUsize {
        self.subtree_size
>>>>>>> ded31cb2
    }
}

/// `NodeBuilder` is a struct that lets you add children to a node that is currently being added
/// to an [`IronedTree`] or an [`IronedForest`].
/// 
/// See [`IronedTree::new`], [`IronedForest::build_tree`], [`IronedForest::get_tree_builder`], etc.
<<<<<<< HEAD
pub struct NodeBuilder<'a, T> {
    store: &'a mut IronedForest<T>,
    index: usize,                          // index of the node that we are constructing
    last_added_child_index: Option<usize>, // to update next_sibling_offset
}

impl<'a, T> NodeBuilder<'a, T> {
    /// Read the value of the node that is currently being built.
    pub fn val(&self) -> &T {
        unsafe { &self.store.data.get_unchecked(self.index).val }
    }

    /// Mutably access the value of the node that is currently being built.
    /// 
    /// This is useful when at the you don't yet know what the value of a node will be
    /// before adding all the children to it.
    /// 
    /// Example:
    /// ```
    /// use tree_iron::{IronedTree, NodeRef, NodeBuilder};
    /// 
    /// // Assume you already have some kind of tree with floating point values, like this:
    /// let value_tree = IronedTree::new(1.2, |mut node| {
    ///     node.build_child(3.4, |mut node| {
    ///         node.add_child(5.6);
    ///     });
    ///     node.add_child(7.8);
    /// });
    /// 
    /// // Build a tree from the previous tree,
    /// // where the value of a node is the sum of the values
    /// // of all the values of all the nodes below it (including itself).
    /// // Returns 
    /// fn process_node(value_node: NodeRef<f64>, sum_node_builder: &mut NodeBuilder<f64>) {
    ///     let mut sum = *value_node.val();
    ///     for value_child in value_node.children() {
    ///         let mut sum_child_builder = sum_node_builder.get_child_builder(0.);
    ///         process_node(value_child, &mut sum_child_builder);
    ///         sum += sum_child_builder.val();
    ///     }
    ///     *sum_node_builder.val_mut() = sum;
    /// }
    /// 
    /// let sum_tree = IronedTree::new(0., |mut node_builder| {
    ///     let sum = process_node(value_tree.root(), &mut node_builder);
    /// });
    /// 
    /// assert_eq!(*sum_tree.root().val(), 1.2+3.4+5.6+7.8);
    /// ```
    pub fn val_mut(&mut self) -> &mut T {
        unsafe { &mut self.store.data.get_unchecked_mut(self.index).val }
    }

=======
/// 
// IMPLEMENTATION NOTES:
// The fields of the struct are:
// - forest: mutable ref to the forest to which we're adding this node.
// - index: the index where the node that we're adding will end up in self.forest.data
// - subtree_size: the number of elements in the subtree that has this node as root,
//   not counting children that haven't had finish() called on their NodeBuilder instances yet.
// - parent_subtree_size: mutable reference to the parent's Node subtree_size (or None if no parent)
//
// INVARIANTS:
// 1. The values in the Vec forest.data between indices index+1 (inclusive) and index+subtree_size (exclusive)
//    are initialized, valid, and within the capacity of the Vec but outside of the len of the Vec.
// 2. If this node has a parent, self.index must be equal to parent.index + parent.subtree_size,
//    otherwise index must be equal to forest.data.len().
pub struct NodeBuilder<'a, T> {
    forest: &'a mut IronedForest<T>,
    index: usize,
    subtree_size: NonZeroUsize,
    parent_subtree_size: Option<&'a mut NonZeroUsize>,
}

impl<'a, T> NodeBuilder<'a, T> {
>>>>>>> ded31cb2
    /// test
    pub fn build_child<R>(
        &mut self,
        root_val: T,
        child_builder_cb: impl FnOnce(&mut NodeBuilder<T>) -> R,
    ) -> R {
        let mut builder = self.get_child_builder();
        let ret = child_builder_cb(&mut builder);
        builder.finish(root_val);
        ret
    }

    pub fn add_child(&mut self, val: T) {
        self.get_child_builder().finish(val);
    }

    pub fn get_child_builder<'b>(&'b mut self) -> NodeBuilder<'b, T> {
        // Invariant 1 is satisfied because the child's NodeBuilder's subtree_size is 1,
        // so there are no elements with those indices.
        // Invariant 2 is satisfied, as child.index is set to self.index + self.subtree_size
        NodeBuilder {
            forest: &mut self.forest,
            index: self.index + self.subtree_size.get(),
            subtree_size: NonZeroUsize::new(1).unwrap(),
            parent_subtree_size: Some(&mut self.subtree_size),
        }
    }

    pub fn get_child_builder<'b>(&'b mut self, initial_val: T) -> NodeBuilder<'b, T> {
        let child_node_index = self.store.data.len();
        self.store.data.push(NodeData {
            val: initial_val,
            next_sibling_offset: None,
        });

        // update next_sibling_offset of the last added node (if any)
        if let Some(last_added_child_index) = self.last_added_child_index {
            debug_assert!(last_added_child_index < child_node_index);
            let offset = child_node_index - last_added_child_index;
            debug_assert!(offset > 0);
            unsafe {
                self.store
                    .data
                    .get_unchecked_mut(last_added_child_index)
                    .next_sibling_offset = Some(NonZeroUsize::new_unchecked(offset));
            }
        }
        self.last_added_child_index = Some(child_node_index);

        NodeBuilder {
            store: self.store,
            index: child_node_index,
            last_added_child_index: None,
        }
    }
}

/// `LateValNodeBuilder` is a struct that lets you add children to a node that is currently being added
/// to an [`IronedTree`] or an [`IronedForest`].
/// 
/// See [`IronedTree::new`], [`IronedForest::build_tree`], [`IronedForest::get_tree_builder`], etc. // TODO
/// 
// IMPLEMENTATION NOTES:
// The fields of the struct are:
// - forest: mutable ref to the forest to which we're adding this node.
// - index: the index where the node that we're adding will end up in self.forest.data
// - subtree_size: the number of elements in the subtree that has this node as root,
//   not counting children that haven't had finish() called on their NodeBuilder instances yet.
// - parent_subtree_size: mutable reference to the subtree_size of the parent node (None if no parent)
//
// INVARIANTS:
// At any point in time while the NodeBuilder is alive, except during execution of its functions:
// The values in the Vec forest.data between indices index+1 (inclusive) and index+subtree_size (exclusive)
// are initialized, valid, and within the capacity of the Vec but outside of the len of the Vec.
pub struct NodeBuilder<'a, T> {
    forest: &'a mut IronedForest<T>,
    index: usize,
    subtree_size: NonZeroUsize,
    parent_subtree_size: Option<&'a mut NonZeroUsize>
}

impl<'a, T> NodeBuilder<'a, T> {
    /// test
    pub fn build_child<R>(
        &mut self,
        initial_val: T,
        child_builder_cb: impl FnOnce(NodeBuilder<T>) -> R,
    ) -> R {
        child_builder_cb(self.get_child_builder(initial_val))
    }

    pub fn add_child(&mut self, initial_val: T) {
        self.get_child_builder(initial_val);
    }

    pub fn finish(self, val: T) {
        unsafe {
            let data = &mut self.forest.data;
            let data_len = data.len();

            // Check (part of) invariant 1
            debug_assert!(self.index >= data_len);

            // Make sure data can hold at least self.index + self.subtree_size elements
            // I'd like to just call data.reserve(self.index + self.subtree_size.get() - data_len) and be done with it.
            // Unfortunately, if there's a reallocation, the data between data.capacity() and data.len() is not
            // guaranteed to be copied over (under the current implementation at the time of writing it is,
            // but it's not guaranteed to be).
            //
            // So what we do instead is this:
            //
            // First, check if the current capacity is already enough. If so, do nothing.
            let needed_capacity = self.index + self.subtree_size.get();
            let cur_capacity = data.capacity();
            if needed_capacity > cur_capacity {
                // In this branch the current capacity is not enough.

                // We use set_len() to guarantee that if there is a reallocation,
                // the data that we've been writing gets copied over.
                data.set_len(cur_capacity);
                data.reserve(needed_capacity - data_len);
                data.set_len(data_len);
            }
            
            // Calculate where to write the data.
            // This is safe since self.index <= data.capacity < isize::MAX
            let ptr = data.as_mut_ptr().add(self.index);

            // Write NodeData to the forest at calculated location
            // This is outside the len, but inside the capacity
            std::ptr::write(ptr, NodeData {
                val,
                subtree_size: self.subtree_size
            });

            if let Some(parent_subtree_size) = self.parent_subtree_size {
<<<<<<< HEAD
                // When there is a parent, we can update its subtree_size to include this node (and descendants).
                //
                // We must respect the invariants of the parent, namely that the nodes in indices parent.index+1 (inclusive)
                // to parent.index+parent.subtree_size (exclusive) are initialized, valid, and within the capacity of the Vec.
                //
                // This node's index should be such that self.index == parent.index+parent.subtree_size.
                *parent_subtree_size += self.subtree_size;
            } else {
                // self.parent_subtree_size should only be None when there is no parent,
                // in which case the index of this node should be equal to the length of the data Vec.
                debug_assert_eq!(self.index, old_len);

=======
                // There is a parent, so we should update its subtree_size to include this Node and descendants.
                // Since this node has self.subtree_size descendants (including itself), this means adding
                // self.subtree_size to parent.subtree_size.
                *parent_subtree_size = NonZeroUsize::new_unchecked(parent_subtree_size.get() + self.subtree_size.get());

                // We need to prove that the parent's invariants are not violated here.
                //
                // Let's give things some shorter names to be able to talk about them more easily.
                //   SI = self.index
                //   SS = self.subtree_size
                //   PI = parent.index
                //   POS = parent's old subtree_size
                //   PNS = parent's new subtree_size = POS+SS
                //
                // The parent's invariants require that the nodes at indices [PI+1..PI+PNS]
                // are valid and initialized and within the capacity of the Vec.
                //
                // Due to its invariant 1, [PI+1..PI+POS] were already initialized,
                // so we only need to prove that [PI+POS..PI+PNS] are initialized.
                //
                // Due to our invariant 2, SI == PI+POS, and because PNS=POS+SS,
                // what we really need to prove is that [SI..SI+SS] are initialized.
                //
                // Due to our invariant 1, [SI+1..SI+SS] are initialized,
                // and the node at index SI was initialized above using ptr::write.
                //
                // The capacity was also set to (at least) SI+SS = PI+POS+SS = PI+PNS above,
                // through data.reserve(...), so the capacity is also ok.
            } else {
                // When this node has no parent, we're done initializing all nodes and
                // can update the len of the forest's data vector.
                
                // The current len should be equal to self.index (see invariant 2)
                debug_assert_eq!(self.index, data_len);

                // We now add self.subtree_size to that length.
                //
>>>>>>> ded31cb2
                // Safety requirements of set_len():
                //
                // 1. new_len must be less than or equal to capacity().
                // We called data.reserve() above requesting precisely this many elements of capacity.
                //
                // 2. The elements at old_len..new_len must be initialized.
                // There's no data between old_len and self.index (see above),
                // the data at index self.index was initialized earlier in this function,
                // and the data at indices [self.index+1..self.index+self.subtree_size]
                // are initialized due to invariant 1.
                data.set_len(self.index + self.subtree_size.get());
            }
        }
    }
}

/// test
#[derive(Copy)]
pub struct NodeIter<'t, T> {
    remaining_nodes: &'t [NodeData<T>], // contains (only) the nodes in the iterator and all their descendants
}

impl<'t, T> Clone for NodeIter<'t, T> {
    fn clone(&self) -> Self {
        Self {
            remaining_nodes: self.remaining_nodes,
        }
    }
}

impl<'t, T> NodeIter<'t, T> {
    pub fn remaining_subtrees_size(&self) -> usize {
        self.remaining_nodes.len()
    }
}

impl<'t, T> Iterator for NodeIter<'t, T> {
    type Item = NodeRef<'t, T>;
    fn next(&mut self) -> Option<Self::Item> {
        self.remaining_nodes.get(0).map(|cur_node| {
            // TODO: try simplifying

            // move the slice out of self, so we can split_at() it without borrowing it.
            let remaining_nodes = std::mem::replace(&mut self.remaining_nodes, &mut []);

            // split off the first node and its descendants
            let (cur_node_slice, next_nodes_slice) =
                remaining_nodes.split_at(cur_node.subtree_size.get());

            // update self.remaining_nodes
            self.remaining_nodes = next_nodes_slice;

            NodeRef {
                slice: cur_node_slice,
            }
        })
    }
}

/// test
#[derive(Clone, Copy)]
pub struct NodeRef<'t, T> {
    slice: &'t [NodeData<T>], // contains (only) the current node and all its descendants
}

impl<'t, T> NodeRef<'t, T> {
    pub fn children(&self) -> NodeIter<'t, T> {
        let (_, remaining_nodes) = self.slice.split_first().unwrap();
        NodeIter { remaining_nodes }
    }

    pub fn val(&self) -> &T {
        debug_assert!(self.slice.len() > 0);
        unsafe { &self.slice.get_unchecked(0).val }
    }

    pub fn num_descendants_incl_self(&self) -> usize {
        self.slice.len()
    }

    pub fn num_descendants_excl_self(&self) -> usize {
        self.slice.len() - 1
    }
}

pub struct NodeIterMut<'t, T> {
    remaining_nodes: &'t mut [NodeData<T>], // contains (only) the nodes in the iterator and all their descendants
}

impl<'t, T> Iterator for NodeIterMut<'t, T> {
    type Item = NodeRefMut<'t, T>;
    fn next(&mut self) -> Option<Self::Item> {
        self.remaining_nodes
            .get(0)
            .map(|cur_node| cur_node.subtree_size)
            .map(|cur_node_subtree_size| {
                // TODO: try simplifying

                // move the slice out of self, so we can call split_at_mut without borrowing self.remaining_nodes
                let remaining_nodes = std::mem::replace(&mut self.remaining_nodes, &mut []);

                // split off the first node and its descendants
                let (cur_node_slice, next_nodes_slice) =
                    remaining_nodes.split_at_mut(cur_node_subtree_size.get());

                // update self.remaining_nodes
                self.remaining_nodes = next_nodes_slice;

                NodeRefMut {
                    slice: cur_node_slice,
                }
            })
    }
}

impl<'t, T> NodeIterMut<'t, T> {
    pub fn remaining_subtrees_size(&self) -> usize {
        self.remaining_nodes.len()
    }
}

pub struct NodeRefMut<'t, T> {
    slice: &'t mut [NodeData<T>], // contains (only) the current node and all its descendants
}

impl<'t, T> NodeRefMut<'t, T> {
    pub fn into_children(self) -> NodeIterMut<'t, T> {
        let (_, remaining_nodes) = self.slice.split_first_mut().unwrap();
        NodeIterMut { remaining_nodes }
    }

    pub fn children(&mut self) -> NodeIterMut<T> {
        let (_, remaining_nodes) = self.slice.split_first_mut().unwrap();
        NodeIterMut { remaining_nodes }
    }

    pub fn val(&self) -> &T {
        debug_assert!(self.slice.len() > 0);
        unsafe { &self.slice.get_unchecked(0).val }
    }

    pub fn val_mut(&mut self) -> &mut T {
        debug_assert!(self.slice.len() > 0);
        unsafe { &mut self.slice.get_unchecked_mut(0).val }
    }

    pub fn num_descendants_incl_self(&self) -> usize {
        self.slice.len()
    }

    pub fn num_descendants_excl_self(&self) -> usize {
        self.slice.len() - 1
    }
}

pub struct NodeListDrain<'t, T> {
    // `remaining_nodes` is a slice containing (only) the remaining nodes in the iterator and all their descendants.
    // Normally slices don't own data, but not in this case.
    // The data is actually owned by the Vec that this NodeListDrain borrows, but it's out of the bounds of that Vec (but still inside its capacity).
    // Therefore the NodeListDrain can pretend like it owns the data in this slice, it can drop them in drop(),
    // and it can move out values using ptr::read (as long as it makes sure to update the slice to prevent a double drop)
    remaining_nodes: &'t mut [NodeData<T>],
}

impl<'t, T> Drop for NodeListDrain<'t, T> {
    fn drop(&mut self) {
        // read out all values in the slice and drop them
        for node in self.remaining_nodes.iter_mut() {
            unsafe {
                let value: NodeData<T> = std::ptr::read(node);
                std::mem::drop(value); // not strictly needed
            }
        }
    }
}

impl<'t, T> Iterator for NodeListDrain<'t, T> {
    type Item = NodeDrain<'t, T>;
    fn next(&mut self) -> Option<Self::Item> {
        self.remaining_nodes
            .get(0)
            .map(|cur_node| cur_node.subtree_size)
            .map(|cur_node_subtree_size| {
                // move the slice out of self, so it won't drop the data anymore
                let remaining_nodes = std::mem::replace(&mut self.remaining_nodes, &mut []);

                // split off the first node and its descendants
                let (cur_node_slice, next_nodes_slice) =
                    remaining_nodes.split_at_mut(cur_node_subtree_size.get());

                // update self.remaining_nodes so we drop them again and for future calls to next()
                self.remaining_nodes = next_nodes_slice;

                NodeDrain {
                    slice: cur_node_slice,
                }
            })
    }
}

impl<'t, T> NodeListDrain<'t, T> {
    pub fn remaining_subtrees_size(&self) -> usize {
        self.remaining_nodes.len()
    }
}

pub struct NodeDrain<'t, T> {
    // `remaining_nodes` is a slice containing (only) the current node (i.e., the first node in the slice) and all its descendants.
    // Normally slices don't own data, but not in this case.
    // The data is actually owned by the Vec that this NodeDrain borrows, but it's out of the bounds of that Vec (but still inside its capacity).
    // Therefore the NodeDrain can pretend like it owns the data in this slice, it can drop them in drop(),
    // and it can move out values using ptr::read (as long as it makes sure to update the slice to prevent a double drop)
    slice: &'t mut [NodeData<T>],
}

impl<'t, T> Drop for NodeDrain<'t, T> {
    fn drop(&mut self) {
        // read out all values in the slice and drop them
        for node in self.slice.iter_mut() {
            unsafe {
                let value: NodeData<T> = std::ptr::read(node);
                std::mem::drop(value); // not strictly needed
            }
        }
    }
}

impl<'t, T> NodeDrain<'t, T> {
    pub fn into_val_and_children(mut self) -> (T, NodeListDrain<'t, T>) {
        // move the slice out of self, so it won't drop the data anymore
        let slice = std::mem::replace(&mut self.slice, &mut []);

        // split off the first element
        let (node_data_ref, remaining_nodes) = slice.split_first_mut().unwrap();

        unsafe {
            // read the NodeData out of the ref we have to it
            let node_data: NodeData<T> = std::ptr::read(node_data_ref);

            // Return the value (the user will drop it)
            // and the remaining slice as a NodeListDrain, who now owns the values in that slice (and will drop them)
            (node_data.val, NodeListDrain { remaining_nodes })
        }
    }

    pub fn val(&self) -> &T {
        debug_assert!(self.slice.len() > 0);
        unsafe { &self.slice.get_unchecked(0).val }
    }

    pub fn val_mut(&mut self) -> &mut T {
        debug_assert!(self.slice.len() > 0);
        unsafe { &mut self.slice.get_unchecked_mut(0).val }
    }

    pub fn num_descendants_incl_self(&self) -> usize {
        self.slice.len()
    }

    pub fn num_descendants_excl_self(&self) -> usize {
        self.slice.len() - 1
    }
}<|MERGE_RESOLUTION|>--- conflicted
+++ resolved
@@ -1,11 +1,8 @@
 // TODO: NodeRefMut to NodeRef
-<<<<<<< HEAD
-=======
 // TODO: search for "store", rename.
 // TODO: rename "an"
 // TODO: search all instances of "| mut"
 // TODO: indexing
->>>>>>> ded31cb2
 
 // core.rs contains all the unsafe code.
 // It should be kept as small as possible.
@@ -267,14 +264,14 @@
 }
 
 /// `NodeData<T>` is the data that an [`IronedForest`] or [`IronedTree`] internally stores per node:
-/// the data `T` and a `usize` pointing to the next sibling of this node (0 if there is no next sibling).
+/// the data `T` and a `usize` indicating the number of nodes in the subtree that has this node as root.
 ///
 /// This type is not really intended to be used directly if you're a user of this library,
 /// but it is nevertheless exposed if there is a reason you want to access it
 /// (see e.g. [`IronedForest::raw_data`] and [`IronedTree::raw_data`])
 pub struct NodeData<T> {
     val: T,
-    next_sibling_offset: Option<NonZeroUsize>, // Difference between the index of the next sibling and the index of the current node. None if there is no next sibling.
+    subtree_size: NonZeroUsize,
 }
 
 impl<T> NodeData<T> {
@@ -283,15 +280,9 @@
         &self.val
     }
 
-<<<<<<< HEAD
-    /// The offset (in the `Vec` that this [`IronedForest`] or [`IronedTree`] stores) to the next sibling of the current node (or `None` if there is no next sibling).
-    pub fn next_sibling_offset(&self) -> Option<NonZeroUsize> {
-        self.next_sibling_offset
-=======
     /// The number of nodes in the subtree that has this node as root (i.e. this node and all its descendants).
     pub fn subtree_size(&self) -> NonZeroUsize {
         self.subtree_size
->>>>>>> ded31cb2
     }
 }
 
@@ -299,61 +290,6 @@
 /// to an [`IronedTree`] or an [`IronedForest`].
 /// 
 /// See [`IronedTree::new`], [`IronedForest::build_tree`], [`IronedForest::get_tree_builder`], etc.
-<<<<<<< HEAD
-pub struct NodeBuilder<'a, T> {
-    store: &'a mut IronedForest<T>,
-    index: usize,                          // index of the node that we are constructing
-    last_added_child_index: Option<usize>, // to update next_sibling_offset
-}
-
-impl<'a, T> NodeBuilder<'a, T> {
-    /// Read the value of the node that is currently being built.
-    pub fn val(&self) -> &T {
-        unsafe { &self.store.data.get_unchecked(self.index).val }
-    }
-
-    /// Mutably access the value of the node that is currently being built.
-    /// 
-    /// This is useful when at the you don't yet know what the value of a node will be
-    /// before adding all the children to it.
-    /// 
-    /// Example:
-    /// ```
-    /// use tree_iron::{IronedTree, NodeRef, NodeBuilder};
-    /// 
-    /// // Assume you already have some kind of tree with floating point values, like this:
-    /// let value_tree = IronedTree::new(1.2, |mut node| {
-    ///     node.build_child(3.4, |mut node| {
-    ///         node.add_child(5.6);
-    ///     });
-    ///     node.add_child(7.8);
-    /// });
-    /// 
-    /// // Build a tree from the previous tree,
-    /// // where the value of a node is the sum of the values
-    /// // of all the values of all the nodes below it (including itself).
-    /// // Returns 
-    /// fn process_node(value_node: NodeRef<f64>, sum_node_builder: &mut NodeBuilder<f64>) {
-    ///     let mut sum = *value_node.val();
-    ///     for value_child in value_node.children() {
-    ///         let mut sum_child_builder = sum_node_builder.get_child_builder(0.);
-    ///         process_node(value_child, &mut sum_child_builder);
-    ///         sum += sum_child_builder.val();
-    ///     }
-    ///     *sum_node_builder.val_mut() = sum;
-    /// }
-    /// 
-    /// let sum_tree = IronedTree::new(0., |mut node_builder| {
-    ///     let sum = process_node(value_tree.root(), &mut node_builder);
-    /// });
-    /// 
-    /// assert_eq!(*sum_tree.root().val(), 1.2+3.4+5.6+7.8);
-    /// ```
-    pub fn val_mut(&mut self) -> &mut T {
-        unsafe { &mut self.store.data.get_unchecked_mut(self.index).val }
-    }
-
-=======
 /// 
 // IMPLEMENTATION NOTES:
 // The fields of the struct are:
@@ -376,7 +312,6 @@
 }
 
 impl<'a, T> NodeBuilder<'a, T> {
->>>>>>> ded31cb2
     /// test
     pub fn build_child<R>(
         &mut self,
@@ -403,73 +338,6 @@
             subtree_size: NonZeroUsize::new(1).unwrap(),
             parent_subtree_size: Some(&mut self.subtree_size),
         }
-    }
-
-    pub fn get_child_builder<'b>(&'b mut self, initial_val: T) -> NodeBuilder<'b, T> {
-        let child_node_index = self.store.data.len();
-        self.store.data.push(NodeData {
-            val: initial_val,
-            next_sibling_offset: None,
-        });
-
-        // update next_sibling_offset of the last added node (if any)
-        if let Some(last_added_child_index) = self.last_added_child_index {
-            debug_assert!(last_added_child_index < child_node_index);
-            let offset = child_node_index - last_added_child_index;
-            debug_assert!(offset > 0);
-            unsafe {
-                self.store
-                    .data
-                    .get_unchecked_mut(last_added_child_index)
-                    .next_sibling_offset = Some(NonZeroUsize::new_unchecked(offset));
-            }
-        }
-        self.last_added_child_index = Some(child_node_index);
-
-        NodeBuilder {
-            store: self.store,
-            index: child_node_index,
-            last_added_child_index: None,
-        }
-    }
-}
-
-/// `LateValNodeBuilder` is a struct that lets you add children to a node that is currently being added
-/// to an [`IronedTree`] or an [`IronedForest`].
-/// 
-/// See [`IronedTree::new`], [`IronedForest::build_tree`], [`IronedForest::get_tree_builder`], etc. // TODO
-/// 
-// IMPLEMENTATION NOTES:
-// The fields of the struct are:
-// - forest: mutable ref to the forest to which we're adding this node.
-// - index: the index where the node that we're adding will end up in self.forest.data
-// - subtree_size: the number of elements in the subtree that has this node as root,
-//   not counting children that haven't had finish() called on their NodeBuilder instances yet.
-// - parent_subtree_size: mutable reference to the subtree_size of the parent node (None if no parent)
-//
-// INVARIANTS:
-// At any point in time while the NodeBuilder is alive, except during execution of its functions:
-// The values in the Vec forest.data between indices index+1 (inclusive) and index+subtree_size (exclusive)
-// are initialized, valid, and within the capacity of the Vec but outside of the len of the Vec.
-pub struct NodeBuilder<'a, T> {
-    forest: &'a mut IronedForest<T>,
-    index: usize,
-    subtree_size: NonZeroUsize,
-    parent_subtree_size: Option<&'a mut NonZeroUsize>
-}
-
-impl<'a, T> NodeBuilder<'a, T> {
-    /// test
-    pub fn build_child<R>(
-        &mut self,
-        initial_val: T,
-        child_builder_cb: impl FnOnce(NodeBuilder<T>) -> R,
-    ) -> R {
-        child_builder_cb(self.get_child_builder(initial_val))
-    }
-
-    pub fn add_child(&mut self, initial_val: T) {
-        self.get_child_builder(initial_val);
     }
 
     pub fn finish(self, val: T) {
@@ -513,20 +381,6 @@
             });
 
             if let Some(parent_subtree_size) = self.parent_subtree_size {
-<<<<<<< HEAD
-                // When there is a parent, we can update its subtree_size to include this node (and descendants).
-                //
-                // We must respect the invariants of the parent, namely that the nodes in indices parent.index+1 (inclusive)
-                // to parent.index+parent.subtree_size (exclusive) are initialized, valid, and within the capacity of the Vec.
-                //
-                // This node's index should be such that self.index == parent.index+parent.subtree_size.
-                *parent_subtree_size += self.subtree_size;
-            } else {
-                // self.parent_subtree_size should only be None when there is no parent,
-                // in which case the index of this node should be equal to the length of the data Vec.
-                debug_assert_eq!(self.index, old_len);
-
-=======
                 // There is a parent, so we should update its subtree_size to include this Node and descendants.
                 // Since this node has self.subtree_size descendants (including itself), this means adding
                 // self.subtree_size to parent.subtree_size.
@@ -564,7 +418,6 @@
 
                 // We now add self.subtree_size to that length.
                 //
->>>>>>> ded31cb2
                 // Safety requirements of set_len():
                 //
                 // 1. new_len must be less than or equal to capacity().
